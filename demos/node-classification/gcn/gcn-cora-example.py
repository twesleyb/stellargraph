# -*- coding: utf-8 -*-
#
# Copyright 2018-2019 Data61, CSIRO
#
# Licensed under the Apache License, Version 2.0 (the "License");
# you may not use this file except in compliance with the License.
# You may obtain a copy of the License at
#
#   http://www.apache.org/licenses/LICENSE-2.0
#
# Unless required by applicable law or agreed to in writing, software
# distributed under the License is distributed on an "AS IS" BASIS,
# WITHOUT WARRANTIES OR CONDITIONS OF ANY KIND, either express or implied.
# See the License for the specific language governing permissions and
# limitations under the License.

import os
import argparse
import pickle
import numpy as np
import pandas as pd
import networkx as nx
import keras
from keras import optimizers, losses, layers, metrics, regularizers
from sklearn import feature_extraction, model_selection

import stellargraph as sg
from stellargraph.layer import GCN
from stellargraph.mapper import FullBatchNodeGenerator
<<<<<<< HEAD
from stellargraph.core.utils import GCN_Aadj_feats_op
=======
>>>>>>> 53b2fa62


def train(
    train_nodes,
    train_targets,
    val_nodes,
    val_targets,
    generator,
    dropout=0.0,
    layer_sizes=[16, 7],
    learning_rate=0.01,
    activations=["relu", "softmax"],
<<<<<<< HEAD
    num_epochs=10,
=======
>>>>>>> 53b2fa62
):
    """

    Train a GCN model on the specified graph G with given parameters, evaluate it, and save the model.
    Args:
        train_nodes: A list of train nodes
        train_targets: Labels of train nodes
        val_nodes: A list of validation nodes
        val_targets: Labels of validation nodes
        generator: A FullBatchNodeGenerator
        dropout: The dropout (0->1) Initial Learning rate
        layer_sizes: A list of number of hidden nodes in each layer
        learning_rate: Initial Learning rate
        activations: A list of number of activation functions in each layer
    """

    train_gen = generator.flow(train_nodes, train_targets)
    val_gen = generator.flow(val_nodes, val_targets)
    gcnModel = GCN(
        layer_sizes,
        activations,
        generator=generator,
        bias=True,
        dropout=dropout,
        kernel_regularizer=regularizers.l2(5e-4),
    )

    # Expose the input and output sockets of the model:
    x_inp, x_out = gcnModel.node_model()

    # Create Keras model for training
    model = keras.Model(inputs=x_inp, outputs=x_out)
    model.compile(
        loss=losses.categorical_crossentropy,
        weighted_metrics=[metrics.categorical_accuracy],
        optimizer=optimizers.Adam(lr=learning_rate),
    )

    # Train model
    history = model.fit_generator(
        train_gen, epochs=num_epochs, validation_data=val_gen, verbose=2, shuffle=False
    )

    return model


def test(test_nodes, test_targets, generator, model_file):
    """

    Test a GCN model on the specified graph G with given parameters, evaluate it.
    Args:
        test_nodes: A list of test nodes
        test_targets: Labels of test nodes
        generator: A FullBatchNodeGenerator
        val_targets: Labels of validation nodes
        model_file: A path to the saved model file after training
    """

    test_gen = generator.flow(test_nodes, test_targets)

<<<<<<< HEAD
    model = keras.models.load_model(model_file, custom_objects=sg.custom_keras_layers)
=======
    model = keras.models.load_model(
        model_file, custom_objects={"GraphConvolution": GraphConvolution}
    )
>>>>>>> 53b2fa62
    model.compile(
        loss=losses.categorical_crossentropy,
        weighted_metrics=[metrics.categorical_accuracy],
        optimizer=optimizers.Adam(lr=0.01),
    )
    print(model.summary())

    # Evaluate on test set and print metrics
    test_metrics = model.evaluate_generator(test_gen)

    print("\nTest Set Metrics:")
    for name, val in zip(model.metrics_names, test_metrics):
        print("\t{}: {:0.4f}".format(name, val))


<<<<<<< HEAD
def main(graph_loc, layer_sizes, activations, dropout, learning_rate, num_epochs):
    edgelist = pd.read_csv(
        os.path.join(graph_loc, "cora.cites"),
        sep="\t",
        header=None,
        names=["source", "target"],
=======
def main(graph_loc, layer_sizes, activations, dropout, learning_rate):

    edgelist = pd.read_csv(
        os.path.join(graph_loc, 'cora.cites'), sep="\t", header=None, names=['source', 'target']

>>>>>>> 53b2fa62
    )

    # Load node features
    # The CORA dataset contains binary attributes 'w_x' that correspond to whether the corresponding keyword
    # (out of 1433 keywords) is found in the corresponding publication.
    feature_names = ["w_{}".format(ii) for ii in range(1433)]
    # Also, there is a "subject" column
<<<<<<< HEAD
    column_names = feature_names + ["subject"]
    node_data = pd.read_table(
        os.path.join(graph_loc, "cora.content"), header=None, names=column_names
=======
    column_names = feature_names + ['subject']
    node_data = pd.read_csv(
        os.path.join(graph_loc, 'cora.content'), sep="\t", header=None, names=column_names

      
>>>>>>> 53b2fa62
    )

    target_encoding = feature_extraction.DictVectorizer(sparse=False)
    node_targets = target_encoding.fit_transform(
        node_data[["subject"]].to_dict("records")
    )

    node_ids = node_data.index
    node_features = node_data[feature_names]

    Gnx = nx.from_pandas_edgelist(edgelist)

    # Convert to StellarGraph and prepare for ML
    G = sg.StellarGraph(Gnx, node_features=node_features)

    # Split nodes into train/test using stratification.
    train_nodes, test_nodes, train_targets, test_targets = model_selection.train_test_split(
        node_ids,
        node_targets,
        train_size=140,
        test_size=None,
        stratify=node_targets,
        random_state=55232,
    )

    # Split test set into test and validation
    val_nodes, test_nodes, val_targets, test_targets = model_selection.train_test_split(
        test_nodes, test_targets, train_size=300, test_size=None, random_state=523214
    )

<<<<<<< HEAD
    generator = FullBatchNodeGenerator(
        G, func_opt=GCN_Aadj_feats_op, filter="localpool"
    )
=======
    # We specify the method='gcn' to give the pre-processing required by the GCN algorithm.
    generator = FullBatchNodeGenerator(G, method="gcn")
>>>>>>> 53b2fa62

    model = train(
        train_nodes,
        train_targets,
        val_nodes,
        val_targets,
        generator,
        dropout,
        layer_sizes,
        learning_rate,
        activations,
<<<<<<< HEAD
        num_epochs
=======
>>>>>>> 53b2fa62
    )

    # Save the trained model
    save_str = "_h{}_l{}_d{}_r{}".format(
        "gcn", "".join([str(x) for x in layer_sizes]), str(dropout), str(learning_rate)
    )

    model.save("cora_gcn_model" + save_str + ".h5")

    # We must also save the target encoding to convert model predictions
    with open("cora_gcn_encoding" + save_str + ".pkl", "wb") as f:
        pickle.dump([target_encoding], f)

    test(test_nodes, test_targets, generator, "cora_gcn_model" + save_str + ".h5")


if __name__ == "__main__":
    parser = argparse.ArgumentParser(description="Graph node classification using GCN")

    parser.add_argument(
        "-e",
        "--epochs",
        type=int,
        default=20,
        help="The number of epochs to train the model",
    )
    parser.add_argument(
        "-d",
        "--dropout",
        type=float,
        default=0.3,
        help="Dropout rate for the GCN model, between 0.0 and 1.0",
    )
    parser.add_argument(
        "-r",
        "--learningrate",
        type=float,
        default=0.005,
        help="Initial learning rate for model training",
    )
    parser.add_argument(
        "-s",
        "--layer_sizes",
        type=int,
        nargs="*",
        default=[16, 7],
        help="The number of hidden features at each GCN layer",
    )
    parser.add_argument(
        "-l",
        "--location",
        type=str,
        default=None,
        help="Location of the CORA dataset (directory)",
    )
    args, cmdline_args = parser.parse_known_args()

    # Load the dataset - this assumes it is the CORA dataset
    # Load graph edgelist
    if args.location is not None:
        graph_loc = os.path.expanduser(args.location)
    else:
        raise ValueError(
            "Please specify the directory containing the dataset using the '-l' flag"
        )

    activations = ["relu", "softmax"]
<<<<<<< HEAD
    main(
        graph_loc,
        args.layer_sizes,
        activations,
        args.dropout,
        args.learningrate,
        args.epochs,
    )
=======
    main(graph_loc, args.layer_sizes, activations, args.dropout, args.learningrate)
>>>>>>> 53b2fa62
<|MERGE_RESOLUTION|>--- conflicted
+++ resolved
@@ -27,10 +27,7 @@
 import stellargraph as sg
 from stellargraph.layer import GCN
 from stellargraph.mapper import FullBatchNodeGenerator
-<<<<<<< HEAD
 from stellargraph.core.utils import GCN_Aadj_feats_op
-=======
->>>>>>> 53b2fa62
 
 
 def train(
@@ -43,10 +40,7 @@
     layer_sizes=[16, 7],
     learning_rate=0.01,
     activations=["relu", "softmax"],
-<<<<<<< HEAD
     num_epochs=10,
-=======
->>>>>>> 53b2fa62
 ):
     """
 
@@ -107,13 +101,7 @@
 
     test_gen = generator.flow(test_nodes, test_targets)
 
-<<<<<<< HEAD
     model = keras.models.load_model(model_file, custom_objects=sg.custom_keras_layers)
-=======
-    model = keras.models.load_model(
-        model_file, custom_objects={"GraphConvolution": GraphConvolution}
-    )
->>>>>>> 53b2fa62
     model.compile(
         loss=losses.categorical_crossentropy,
         weighted_metrics=[metrics.categorical_accuracy],
@@ -129,20 +117,11 @@
         print("\t{}: {:0.4f}".format(name, val))
 
 
-<<<<<<< HEAD
 def main(graph_loc, layer_sizes, activations, dropout, learning_rate, num_epochs):
-    edgelist = pd.read_csv(
-        os.path.join(graph_loc, "cora.cites"),
-        sep="\t",
-        header=None,
-        names=["source", "target"],
-=======
-def main(graph_loc, layer_sizes, activations, dropout, learning_rate):
 
     edgelist = pd.read_csv(
         os.path.join(graph_loc, 'cora.cites'), sep="\t", header=None, names=['source', 'target']
 
->>>>>>> 53b2fa62
     )
 
     # Load node features
@@ -150,17 +129,11 @@
     # (out of 1433 keywords) is found in the corresponding publication.
     feature_names = ["w_{}".format(ii) for ii in range(1433)]
     # Also, there is a "subject" column
-<<<<<<< HEAD
-    column_names = feature_names + ["subject"]
-    node_data = pd.read_table(
-        os.path.join(graph_loc, "cora.content"), header=None, names=column_names
-=======
     column_names = feature_names + ['subject']
     node_data = pd.read_csv(
         os.path.join(graph_loc, 'cora.content'), sep="\t", header=None, names=column_names
 
-      
->>>>>>> 53b2fa62
+
     )
 
     target_encoding = feature_extraction.DictVectorizer(sparse=False)
@@ -191,14 +164,8 @@
         test_nodes, test_targets, train_size=300, test_size=None, random_state=523214
     )
 
-<<<<<<< HEAD
-    generator = FullBatchNodeGenerator(
-        G, func_opt=GCN_Aadj_feats_op, filter="localpool"
-    )
-=======
     # We specify the method='gcn' to give the pre-processing required by the GCN algorithm.
     generator = FullBatchNodeGenerator(G, method="gcn")
->>>>>>> 53b2fa62
 
     model = train(
         train_nodes,
@@ -210,10 +177,7 @@
         layer_sizes,
         learning_rate,
         activations,
-<<<<<<< HEAD
         num_epochs
-=======
->>>>>>> 53b2fa62
     )
 
     # Save the trained model
@@ -281,7 +245,6 @@
         )
 
     activations = ["relu", "softmax"]
-<<<<<<< HEAD
     main(
         graph_loc,
         args.layer_sizes,
@@ -289,7 +252,4 @@
         args.dropout,
         args.learningrate,
         args.epochs,
-    )
-=======
-    main(graph_loc, args.layer_sizes, activations, args.dropout, args.learningrate)
->>>>>>> 53b2fa62
+    )