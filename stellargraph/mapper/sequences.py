# -*- coding: utf-8 -*-
#
# Copyright 2018-2020 Data61, CSIRO
#
# Licensed under the Apache License, Version 2.0 (the "License");
# you may not use this file except in compliance with the License.
# You may obtain a copy of the License at
#
#   http://www.apache.org/licenses/LICENSE-2.0
#
# Unless required by applicable law or agreed to in writing, software
# distributed under the License is distributed on an "AS IS" BASIS,
# WITHOUT WARRANTIES OR CONDITIONS OF ANY KIND, either express or implied.
# See the License for the specific language governing permissions and
# limitations under the License.

"""
Sequences to provide input to Keras

"""
__all__ = [
    "NodeSequence",
    "LinkSequence",
    "OnDemandLinkSequence",
    "FullBatchSequence",
    "SparseFullBatchSequence",
    "RelationalFullBatchNodeSequence",
    "GraphSequence",
    "CorruptedNodeSequence",
]

import warnings
import operator
import random
import collections
import numpy as np
import itertools as it
import networkx as nx
import scipy.sparse as sps
from tensorflow.keras import backend as K
from functools import reduce
from tensorflow.keras.utils import Sequence
from ..data.unsupervised_sampler import UnsupervisedSampler
from ..core.utils import is_real_iterable, normalize_adj
from ..random import random_state
from scipy import sparse
from ..core.experimental import experimental
import tensorflow as tf


class NodeSequence(Sequence):
    """Keras-compatible data generator to use with the Keras
    methods :meth:`keras.Model.fit`, :meth:`keras.Model.evaluate`,
    and :meth:`keras.Model.predict`.

    This class generated data samples for node inference models
    and should be created using the `.flow(...)` method of
    :class:`GraphSAGENodeGenerator` or :class:`DirectedGraphSAGENodeGenerator`
    or :class:`HinSAGENodeGenerator` or :class:`Attri2VecNodeGenerator`.

    These generator classes are used within the NodeSequence to generate
    the required features for downstream ML tasks from the graph.

    Args:
        sample_function (Callable): A function that returns features for supplied head nodes.
        ids (list): A list of the node_ids to be used as head-nodes in the downstream task.
        targets (list, optional): A list of targets or labels to be used in the downstream task.
        shuffle (bool): If True (default) the ids will be randomly shuffled every epoch.
    """

    def __init__(
        self, sample_function, batch_size, ids, targets=None, shuffle=True, seed=None
    ):
        # Check that ids is an iterable
        if not is_real_iterable(ids):
            raise TypeError("IDs must be an iterable or numpy array of graph node IDs")

        # Check targets is iterable & has the correct length
        if targets is not None:
            if not is_real_iterable(targets):
                raise TypeError("Targets must be None or an iterable or numpy array ")
            if len(ids) != len(targets):
                raise ValueError(
                    "The length of the targets must be the same as the length of the ids"
                )
            self.targets = np.asanyarray(targets)
        else:
            self.targets = None

        # Store the generator to draw samples from graph
        if isinstance(sample_function, collections.abc.Callable):
            self._sample_function = sample_function
        else:
            raise TypeError(
                "({}) The sampling function expects a callable function.".format(
                    type(self).__name__
                )
            )

        self.ids = list(ids)
        self.data_size = len(self.ids)
        self.shuffle = shuffle
        self.batch_size = batch_size
        self._rs, _ = random_state(seed)

        # Shuffle IDs to start
        self.on_epoch_end()

    def __len__(self):
        """Denotes the number of batches per epoch"""
        return int(np.ceil(self.data_size / self.batch_size))

    def __getitem__(self, batch_num):
        """
        Generate one batch of data

        Args:
            batch_num (int): number of a batch

        Returns:
            batch_feats (list): Node features for nodes and neighbours sampled from a
                batch of the supplied IDs
            batch_targets (list): Targets/labels for the batch.

        """
        start_idx = self.batch_size * batch_num
        end_idx = start_idx + self.batch_size
        if start_idx >= self.data_size:
            raise IndexError("Mapper: batch_num larger than length of data")
        # print("Fetching batch {} [{}]".format(batch_num, start_idx))

        # The ID indices for this batch
        batch_indices = self.indices[start_idx:end_idx]

        # Get head (root) nodes
        head_ids = [self.ids[ii] for ii in batch_indices]

        # Get corresponding targets
        batch_targets = None if self.targets is None else self.targets[batch_indices]

        # Get features for nodes
        batch_feats = self._sample_function(head_ids, batch_num)

        return batch_feats, batch_targets

    def on_epoch_end(self):
        """
        Shuffle all head (root) nodes at the end of each epoch
        """
        self.indices = list(range(self.data_size))
        if self.shuffle:
            self._rs.shuffle(self.indices)


class LinkSequence(Sequence):
    """
    Keras-compatible data generator to use with Keras methods :meth:`keras.Model.fit`,
    :meth:`keras.Model.evaluate`, and :meth:`keras.Model.predict`
    This class generates data samples for link inference models
    and should be created using the :meth:`flow` method of
    :class:`GraphSAGELinkGenerator` or :class:`HinSAGELinkGenerator` or :class:`Attri2VecLinkGenerator`.

    Args:
        sample_function (Callable): A function that returns features for supplied head nodes.
        ids (iterable): Link IDs to batch, each link id being a tuple of (src, dst) node ids.
        targets (list, optional): A list of targets or labels to be used in the downstream task.
        shuffle (bool): If True (default) the ids will be randomly shuffled every epoch.
        seed (int, optional): Random seed
    """

    def __init__(
        self, sample_function, batch_size, ids, targets=None, shuffle=True, seed=None
    ):
        # Check that ids is an iterable
        if not is_real_iterable(ids):
            raise TypeError("IDs must be an iterable or numpy array of graph node IDs")

        # Check targets is iterable & has the correct length
        if targets is not None:
            if not is_real_iterable(targets):
                raise TypeError("Targets must be None or an iterable or numpy array ")
            if len(ids) != len(targets):
                raise ValueError(
                    "The length of the targets must be the same as the length of the ids"
                )
            self.targets = np.asanyarray(targets)
        else:
            self.targets = None

        # Ensure number of labels matches number of ids
        if targets is not None and len(ids) != len(targets):
            raise ValueError("Length of link ids must match length of link targets")

        # Store the generator to draw samples from graph
        if isinstance(sample_function, collections.abc.Callable):
            self._sample_features = sample_function
        else:
            raise TypeError(
                "({}) The sampling function expects a callable function.".format(
                    type(self).__name__
                )
            )

        self.batch_size = batch_size
        self.ids = list(ids)
        self.data_size = len(self.ids)
        self.shuffle = shuffle
        self._rs, _ = random_state(seed)

        # Shuffle the IDs to begin
        self.on_epoch_end()

    def __len__(self):
        """Denotes the number of batches per epoch"""
        return int(np.ceil(self.data_size / self.batch_size))

    def __getitem__(self, batch_num):
        """
        Generate one batch of data
        Args:
            batch_num (int): number of a batch
        Returns:
            batch_feats (list): Node features for nodes and neighbours sampled from a
                batch of the supplied IDs
            batch_targets (list): Targets/labels for the batch.
        """
        start_idx = self.batch_size * batch_num
        end_idx = start_idx + self.batch_size

        if start_idx >= self.data_size:
            raise IndexError("Mapper: batch_num larger than length of data")
        # print("Fetching {} batch {} [{}]".format(self.name, batch_num, start_idx))

        # The ID indices for this batch
        batch_indices = self.indices[start_idx:end_idx]

        # Get head (root) nodes for links
        head_ids = [self.ids[ii] for ii in batch_indices]

        # Get targets for nodes
        batch_targets = None if self.targets is None else self.targets[batch_indices]

        # Get node features for batch of link ids
        batch_feats = self._sample_features(head_ids, batch_num)

        return batch_feats, batch_targets

    def on_epoch_end(self):
        """
        Shuffle all link IDs at the end of each epoch
        """
        self.indices = list(range(self.data_size))
        if self.shuffle:
            self._rs.shuffle(self.indices)


class OnDemandLinkSequence(Sequence):
    """
    Keras-compatible data generator to use with Keras methods :meth:`keras.Model.fit`,
    :meth:`keras.Model.evaluate`, and :meth:`keras.Model.predict`

    This class generates data samples for link inference models
    and should be created using the :meth:`flow` method of
    :class:`GraphSAGELinkGenerator` or :class:`Attri2VecLinkGenerator`.

    Args:
        sample_function (Callable): A function that returns features for supplied head nodes.
        sampler (UnsupersizedSampler):  An object that encapsulates the neighbourhood sampling of a graph.
            The generator method of this class returns a batch of positive and negative samples on demand.
    """

    def __init__(self, sample_function, batch_size, walker, shuffle=True):
        # Store the generator to draw samples from graph
        if isinstance(sample_function, collections.abc.Callable):
            self._sample_features = sample_function
        else:
            raise TypeError(
                "({}) The sampling function expects a callable function.".format(
                    type(self).__name__
                )
            )

        if not isinstance(walker, UnsupervisedSampler):
            raise TypeError(
                "({}) UnsupervisedSampler is required.".format(type(self).__name__)
            )

        self.batch_size = batch_size
        self.walker = walker
        self.shuffle = shuffle
        # FIXME(#681): all batches are created at once, so this is no longer "on demand"
        self._batches = self._create_batches()
        self.length = len(self._batches)
        self.data_size = sum(len(batch[0]) for batch in self._batches)

    def __getitem__(self, batch_num):
        """
        Generate one batch of data.

        Args:
            batch_num<int>: number of a batch

        Returns:
            batch_feats<list>: Node features for nodes and neighbours sampled from a
                batch of the supplied IDs
            batch_targets<list>: Targets/labels for the batch.

        """

        if batch_num >= self.__len__():
            raise IndexError(
                "Mapper: batch_num larger than number of esstaimted  batches for this epoch."
            )
        # print("Fetching {} batch {} [{}]".format(self.name, batch_num, start_idx))

        # Get head nodes and labels
        head_ids, batch_targets = self._batches[batch_num]

        # Obtain features for head ids
        batch_feats = self._sample_features(head_ids, batch_num)

        return batch_feats, batch_targets

    def __len__(self):
        """Denotes the number of batches per epoch"""
        return self.length

    def _create_batches(self):
        return self.walker.run(self.batch_size)

    def on_epoch_end(self):
        """
        Shuffle all link IDs at the end of each epoch
        """
        if self.shuffle:
            self._batches = self._create_batches()


def _full_batch_tensor_and_reshape(x, propagate_none=False):
    """
    Args:
        array: an array-like object
        propagate_none: if True, return None when array is None
    Returns:
        array as a numpy array with an extra first dimension (batch dimension) equal to 1
    """
    # if it's ok, just short-circuit on None (e.g. for target arrays, that may or may not exist)
    if propagate_none and x is None:
        return None

    with tf.device("/CPU:0"):
        x = tf.constant(x)
        x = tf.expand_dims(x, axis=0)

    return x


class FullBatchSequence(Sequence):
    """
    Keras-compatible data generator for for node inference models
    that require full-batch training (e.g., GCN, GAT).
    Use this class with the Keras methods :meth:`keras.Model.fit`,
        :meth:`keras.Model.evaluate`, and
        :meth:`keras.Model.predict`,

    This class should be created using the `.flow(...)` method of
    :class:`FullBatchNodeGenerator`.

    Args:
        features (np.ndarray): An array of node features of size (N x F),
            where N is the number of nodes in the graph, F is the node feature size
        A (np.ndarray or sparse matrix): An adjacency matrix of the graph of size (N x N).
        targets (np.ndarray, optional): An optional array of node targets of size (N x C),
            where C is the target size (e.g., number of classes for one-hot class targets)
        indices (np.ndarray, optional): Array of indices to the feature and adjacency matrix
            of the targets. Required if targets is not None.
    """

    use_sparse = False

    def __init__(self, features, A, targets=None, indices=None):

        if (targets is not None) and (len(indices) != len(targets)):
            raise ValueError(
                "When passed together targets and indices should be the same length."
            )

        # Store features as is and targets as tensors
        self.features = _full_batch_tensor_and_reshape(features)
        self.target_indices = _full_batch_tensor_and_reshape(indices)

        # Convert sparse matrix to dense:
        if sps.issparse(A) and hasattr(A, "toarray"):
            self.A_dense = _full_batch_tensor_and_reshape(A.toarray())
        elif isinstance(A, (np.ndarray, np.matrix)):
            self.A_dense = _full_batch_tensor_and_reshape(A)
        else:
            raise TypeError(
                "Expected input matrix to be either a Scipy sparse matrix or a Numpy array."
            )

        # Reshape all inputs to have batch dimension of 1
        self.target_indices = _full_batch_tensor_and_reshape(indices)
        self.inputs = [self.features, self.target_indices, self.A_dense]

        self.targets = _full_batch_tensor_and_reshape(targets, propagate_none=True)

    def __len__(self):
        return 1

    def __getitem__(self, index):
        return self.inputs, self.targets


class SparseFullBatchSequence(Sequence):
    """
    Keras-compatible data generator for for node inference models
    that require full-batch training (e.g., GCN, GAT).
    Use this class with the Keras methods :meth:`keras.Model.fit`,
        :meth:`keras.Model.evaluate`, and
        :meth:`keras.Model.predict`,

    This class uses sparse matrix representations to send data to the models,
    and only works with the Keras tensorflow backend. For any other backends,
    use the :class:`FullBatchSequence` class.

    This class should be created using the `.flow(...)` method of
    :class:`FullBatchNodeGenerator`.

    Args:
        features (np.ndarray): An array of node features of size (N x F),
            where N is the number of nodes in the graph, F is the node feature size
        A (sparse matrix): An adjacency matrix of the graph of size (N x N).
        targets (np.ndarray, optional): An optional array of node targets of size (N x C),
            where C is the target size (e.g., number of classes for one-hot class targets)
        indices (np.ndarray, optional): Array of indices to the feature and adjacency matrix
            of the targets. Required if targets is not None.
    """

    use_sparse = True

    def __init__(self, features, A, targets=None, indices=None):

        if (targets is not None) and (len(indices) != len(targets)):
            raise ValueError(
                "When passed together targets and indices should be the same length."
            )

        # Ensure matrix is in COO format to extract indices
        if sps.isspmatrix(A):
            A = A.tocoo()

        else:
            raise ValueError("Adjacency matrix not in expected sparse format")

        # Convert matrices to list of indices & values
        A_indices = np.hstack((A.row[:, None], A.col[:, None])).astype("int64")
        self.A_indices = _full_batch_tensor_and_reshape(A_indices)
        self.A_values = _full_batch_tensor_and_reshape(A.data)

        # Reshape all inputs to have batch dimension of 1
        self.target_indices = _full_batch_tensor_and_reshape(indices)
        self.features = _full_batch_tensor_and_reshape(features)
        self.inputs = [
            self.features,
            self.target_indices,
            self.A_indices,
            self.A_values,
        ]

        self.targets = _full_batch_tensor_and_reshape(targets, propagate_none=True)

    def __len__(self):
        return 1

    def __getitem__(self, index):
        return self.inputs, self.targets


class RelationalFullBatchNodeSequence(Sequence):
    """
    Keras-compatible data generator for for node inference models on relational graphs
    that require full-batch training (e.g., RGCN).
    Use this class with the Keras methods :meth:`keras.Model.fit`,
        :meth:`keras.Model.evaluate`, and
        :meth:`keras.Model.predict`,

    This class uses either dense or sparse representations to send data to the models.

    This class should be created using the `.flow(...)` method of
    :class:`RelationalFullBatchNodeGenerator`.

    Args:
        features (np.ndarray): An array of node features of size (N x F),
            where N is the number of nodes in the graph, F is the node feature size
        As (list of sparse matrices): A list of length R of adjacency matrices of the graph of size (N x N)
            where R is the number of relationships in the graph.
        targets (np.ndarray, optional): An optional array of node targets of size (N x C),
            where C is the target size (e.g., number of classes for one-hot class targets)
        indices (np.ndarray, optional): Array of indices to the feature and adjacency matrix
            of the targets. Required if targets is not None.
    """

    def __init__(self, features, As, use_sparse, targets=None, indices=None):

        if (targets is not None) and (len(indices) != len(targets)):
            raise ValueError(
                "When passed together targets and indices should be the same length."
            )

        self.use_sparse = use_sparse

        # Convert all adj matrices to dense and reshape to have batch dimension of 1
        if self.use_sparse:
            self.A_indices = [
                _full_batch_tensor_and_reshape(
                    np.hstack((A.row[:, None], A.col[:, None]))
                )
                for A in As
            ]
            self.A_values = [_full_batch_tensor_and_reshape(A.data) for A in As]
            self.As = self.A_indices + self.A_values
        else:
            self.As = [_full_batch_tensor_and_reshape(A.todense()) for A in As]

        # Make sure all inputs are numpy arrays, and have batch dimension of 1
        self.target_indices = _full_batch_tensor_and_reshape(indices)
        self.features = _full_batch_tensor_and_reshape(features)
        self.inputs = [self.features, self.target_indices] + self.As

        self.targets = _full_batch_tensor_and_reshape(targets, propagate_none=True)

    def __len__(self):
        return 1

    def __getitem__(self, index):
        return self.inputs, self.targets


class GraphSequence(Sequence):
    """
    A Keras-compatible data generator for training and evaluating graph classification models.
    Use this class with the Keras methods :meth:`keras.Model.fit`,
        :meth:`keras.Model.evaluate`, and
        :meth:`keras.Model.predict`,

    This class should be created using the `.flow(...)` method of
    :class:`GraphGenerator`.

    Args:
        graphs (list)): The graphs as StellarGraph objects.
        targets (np.ndarray, optional): An optional array of graph targets of size (N x C),
            where N is the number of graphs and C is the target size (e.g., number of classes.)
        normalize (bool, optional): Specifies whether the adjacency matrix for each graph should
            be normalized or not. The default is True.
        batch_size (int, optional): The batch size. It defaults to 1.
        name (str, optional): An optional name for this generator object.
    """

    def __init__(self, graphs, targets=None, normalize=True, batch_size=1, name=None):

        self.name = name
        self.graphs = np.asanyarray(graphs)
        self.normalize_adj = normalize
        self.targets = targets
        self.batch_size = batch_size

        if targets is not None:
            if len(graphs) != len(targets):
                raise ValueError(
                    "expected the number of target values and the number of graphs to be the same length,"
                    f"found {len(graphs)} graphs and {len(targets)} targets."
                )

            self.targets = np.asanyarray(targets)

        if self.normalize_adj:
            self.normalized_adjs = [
                normalize_adj(graph.to_adjacency_matrix()) for graph in graphs
            ]
        else:
            self.normalize_adjs = [graph.to_adjacency_matrix() for graph in graphs]

        self.normalized_adjs = np.asanyarray(self.normalized_adjs)

        self.on_epoch_end()

    def __len__(self):
        return int(np.ceil(len(self.graphs) / self.batch_size))

    def __getitem__(self, index):

        batch_start, batch_end = index * self.batch_size, (index + 1) * self.batch_size

        graphs = self.graphs[batch_start:batch_end]
        adj_graphs = self.normalized_adjs[batch_start:batch_end]

        # The number of nodes for the largest graph in the batch. We are going to pad with 0 rows and columns
        # the adjacency and node feature matrices (only the rows in this case) to equal in size the adjacency and
        # feature matrices of the largest graph.
        max_nodes = max([graph.number_of_nodes() for graph in graphs])

        graph_targets = None
        if self.targets is not None:
            graph_targets = self.targets[batch_start:batch_end]

        # pad adjacency and feature matrices to equal the size of those from the largest graph
        with tf.device("/CPU:0"):
            features = [
                tf.pad(
                    graph.node_features_tensors(graph.nodes()),
                    ((0, max_nodes - graph.number_of_nodes()), (0, 0)),
                )
                for graph in graphs
            ]
            features = tf.stack(features)

        for adj in adj_graphs:
            adj.resize((max_nodes, max_nodes))
        adj_graphs = np.stack([adj.toarray() for adj in adj_graphs])

        masks = np.full((len(graphs), max_nodes), fill_value=False, dtype=np.bool)
        for index, graph in enumerate(graphs):
            masks[index, : graph.number_of_nodes()] = True

        # features is array of dimensionality
        #      batch size x N x F
        # masks is array of dimensionality
        #      batch size x N
        # adj_graphs is array of dimensionality
        #      batch size x N x N
        # graph_targets is array of dimensionality
        #      batch size x C
        # where N is the maximum number of nodes for largest graph in the batch, F is
        # the node feature dimensionality, and C is the number of target classes
        return [features, masks, adj_graphs], graph_targets

    def on_epoch_end(self):
        """
         Shuffle all graphs at the end of each epoch
        """
        indexes = list(range(len(self.graphs)))
        random.shuffle(indexes)
        self.graphs = self.graphs[indexes]
        self.normalized_adjs = self.normalized_adjs[indexes]
        if self.targets is not None:
            self.targets = self.targets[indexes]


class CorruptedNodeSequence(Sequence):
    """
    Keras compatible data generator that wraps a FullBatchSequence ot SparseFullBatchSequence and provides corrupted
    data for training Deep Graph Infomax.

    Args:
        base_generator: the uncorrupted Sequence object.
    """

    def __init__(self, base_generator):

        self.base_generator = base_generator

        if isinstance(base_generator, (FullBatchSequence, SparseFullBatchSequence)):
            self.targets = np.tile(
                [1.0, 0.0], reps=(1, len(base_generator.target_indices), 1),
            )
        elif isinstance(base_generator, NodeSequence):
            self.targets = np.tile([1.0, 0.0], reps=(base_generator.batch_size, 1))
        else:
            raise TypeError(
                f"base_generator: expected FullBatchSequence, SparseFullBatchSequence, "
                f"or NodeSequence, found {type(base_generator).__name__}"
            )

<<<<<<< HEAD
        self.base_generator = base_generator
        num_targets = base_generator.target_indices.shape[1]

        with tf.device("/CPU:0"):
            target = tf.constant([[[1.0, 0.0]]], dtype=tf.float32)
            self.targets = tf.tile(target, [1, num_targets, 1])

=======
>>>>>>> 7012767a
    def __len__(self):
        return len(self.base_generator)

    def __getitem__(self, index):

        inputs, _ = self.base_generator[index]

<<<<<<< HEAD
        with tf.device("/CPU:0"):
            shuffled_feats = tf.expand_dims(
                tf.random.shuffle(tf.squeeze(features, axis=0)), axis=0
            )
=======
        if isinstance(
            self.base_generator, (FullBatchSequence, SparseFullBatchSequence)
        ):

            features = inputs[0]
            shuffled_idxs = np.random.permutation(features.shape[1])
            shuffled_feats = [features[:, shuffled_idxs, :]]
            targets = self.targets

        else:

            features = inputs
            feature_dim = features[0].shape[-1]
            head_nodes = features[0].shape[0]

            shuffled_feats = np.concatenate(
                [x.reshape(-1, feature_dim) for x in features], axis=0,
            )

            np.random.shuffle(shuffled_feats)
            shuffled_feats = shuffled_feats.reshape((head_nodes, -1, feature_dim))
            shuffled_feats = np.split(
                shuffled_feats, np.cumsum([y.shape[1] for y in features])[:-1], axis=1
            )

            targets = self.targets[:head_nodes, :]
>>>>>>> 7012767a

        return shuffled_feats + inputs, targets<|MERGE_RESOLUTION|>--- conflicted
+++ resolved
@@ -661,27 +661,18 @@
         self.base_generator = base_generator
 
         if isinstance(base_generator, (FullBatchSequence, SparseFullBatchSequence)):
-            self.targets = np.tile(
-                [1.0, 0.0], reps=(1, len(base_generator.target_indices), 1),
-            )
+            batch_reps = (1, base_generator.target_indices.shape[1], 1)
         elif isinstance(base_generator, NodeSequence):
-            self.targets = np.tile([1.0, 0.0], reps=(base_generator.batch_size, 1))
+            batch_reps = (base_generator.batch_size, 1)
         else:
             raise TypeError(
                 f"base_generator: expected FullBatchSequence, SparseFullBatchSequence, "
                 f"or NodeSequence, found {type(base_generator).__name__}"
             )
-
-<<<<<<< HEAD
-        self.base_generator = base_generator
-        num_targets = base_generator.target_indices.shape[1]
-
         with tf.device("/CPU:0"):
             target = tf.constant([[[1.0, 0.0]]], dtype=tf.float32)
-            self.targets = tf.tile(target, [1, num_targets, 1])
-
-=======
->>>>>>> 7012767a
+            self.targets = tf.tile(target, batch_reps)
+
     def __len__(self):
         return len(self.base_generator)
 
@@ -689,20 +680,15 @@
 
         inputs, _ = self.base_generator[index]
 
-<<<<<<< HEAD
-        with tf.device("/CPU:0"):
-            shuffled_feats = tf.expand_dims(
-                tf.random.shuffle(tf.squeeze(features, axis=0)), axis=0
-            )
-=======
         if isinstance(
             self.base_generator, (FullBatchSequence, SparseFullBatchSequence)
         ):
 
-            features = inputs[0]
-            shuffled_idxs = np.random.permutation(features.shape[1])
-            shuffled_feats = [features[:, shuffled_idxs, :]]
-            targets = self.targets
+            with tf.device("/CPU:0"):
+                shuffled_feats = tf.expand_dims(
+                    tf.random.shuffle(tf.squeeze(features, axis=0)), axis=0
+                )
+                targets = self.targets
 
         else:
 
@@ -721,6 +707,5 @@
             )
 
             targets = self.targets[:head_nodes, :]
->>>>>>> 7012767a
 
         return shuffled_feats + inputs, targets