# Global version information
<<<<<<< HEAD
__version__ = "0.7.3"
=======
__version__ = "0.8.0"
>>>>>>> 3d216bc7
<|MERGE_RESOLUTION|>--- conflicted
+++ resolved
@@ -1,6 +1,2 @@
 # Global version information
-<<<<<<< HEAD
-__version__ = "0.7.3"
-=======
-__version__ = "0.8.0"
->>>>>>> 3d216bc7
+__version__ = "0.8.0"