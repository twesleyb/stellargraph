--- conflicted
+++ resolved
@@ -863,38 +863,13 @@
     benchmark(f)
 
 
-<<<<<<< HEAD
-@pytest.mark.benchmark(group="StellarGraph creation (time)")
-# various element counts, to give an indication of the relationship
-# between those and memory use (0,0 gives the overhead of the
-# StellarGraph object itself, without any data)
-@pytest.mark.parametrize("num_nodes,num_edges", [(0, 0), (100, 200), (1000, 5000)])
-# features or not, to capture their cost
-@pytest.mark.parametrize("feature_size", [None, 100])
-@pytest.mark.parametrize(
-    "adj_list_grouping", [None, "homogeneous", "by_other_node_type"]
-)
-def test_benchmark_creation(
-    benchmark, feature_size, num_nodes, num_edges, adj_list_grouping
-):
-=======
 def _run_creation_benchmark(benchmarker, feature_size, num_nodes, num_edges):
->>>>>>> e2086659
     nodes, edges = example_benchmark_graph(
         feature_size=feature_size, n_nodes=num_nodes, n_edges=num_edges
     )
 
     def f():
-<<<<<<< HEAD
-        sg = StellarGraph(nodes=nodes, edges=edges)
-        if adj_list_grouping == "homogeneous":
-            sg._edges._adj_list.force_init()
-        if adj_list_grouping == "by_other_node_type":
-            sg._edges._adj_list_by_other_node_type.force_init()
-        return sg
-=======
         return StellarGraph(nodes=nodes, edges=edges)
->>>>>>> e2086659
 
     benchmarker(f)
 
@@ -906,13 +881,6 @@
 @pytest.mark.parametrize("num_nodes,num_edges", [(0, 0), (1000, 5000), (20000, 100000)])
 # features or not, to capture their cost
 @pytest.mark.parametrize("feature_size", [None, 100])
-<<<<<<< HEAD
-@pytest.mark.parametrize(
-    "adj_list_grouping", [None, "homogeneous", "by_other_node_type"]
-)
-def test_allocation_benchmark_creation(
-    allocation_benchmark, feature_size, num_nodes, num_edges, adj_list_grouping,
-=======
 def test_benchmark_creation(benchmark, feature_size, num_nodes, num_edges):
     _run_creation_benchmark(benchmark, feature_size, num_nodes, num_edges)
 
@@ -922,7 +890,6 @@
 @pytest.mark.parametrize("feature_size", [None, 100])
 def test_allocation_benchmark_creation(
     allocation_benchmark, feature_size, num_nodes, num_edges
->>>>>>> e2086659
 ):
     _run_creation_benchmark(allocation_benchmark, feature_size, num_nodes, num_edges)
 
@@ -942,21 +909,12 @@
     sg = StellarGraph(nodes=nodes, edges=edges)
 
     def f():
-<<<<<<< HEAD
-        sg = StellarGraph(nodes=nodes, edges=edges)
-        if adj_list_grouping == "homogeneous":
-            sg._edges._adj_list.force_init()
-        if adj_list_grouping == "by_other_node_type":
-            sg._edges._adj_list_by_other_node_type.force_init()
-        return sg
-=======
         if force_adj_lists == "directed":
             return sg._edges._create_undirected_adj_lists()
         elif force_adj_lists == "undirected":
             return sg._edges._create_directed_adj_lists()
 
     benchmarker(f)
->>>>>>> e2086659
 
 
 @pytest.mark.benchmark(group="StellarGraph adjacency lists (time)")
@@ -1037,14 +995,9 @@
         zip(expected_nodes, expected_weights),
     )
 
-<<<<<<< HEAD
+    edge_types = _edge_types_or_ilocs(graph, use_ilocs, ["AB"])
     expected_nodes = graph.node_ids_to_ilocs([2, 3, 3]) if use_ilocs else [2, 3, 3]
     expected_weights = [10.0, 10.0, 20.0]
-=======
-    edge_types = _edge_types_or_ilocs(graph, use_ilocs, ["AB"])
-    expected_nodes = graph.node_ids_to_ilocs([2, 3]) if use_ilocs else [2, 3]
-    expected_weights = [10.0, 10.0]
->>>>>>> e2086659
     assert_items_equal(
         graph.neighbors(
             node, include_edge_weight=True, edge_types=edge_types, use_ilocs=use_ilocs
@@ -1099,14 +1052,9 @@
 def test_in_nodes_weighted_hin(use_ilocs):
     graph = example_weighted_hin()
     node = graph.node_ids_to_ilocs([1])[0] if use_ilocs else 1
-<<<<<<< HEAD
     expected_nodes = graph.node_ids_to_ilocs([0, 0, 3]) if use_ilocs else [0, 0, 3]
     expected_weighted = zip(expected_nodes, [0.0, 1.0, 20.0])
-=======
-    expected_nodes = graph.node_ids_to_ilocs([0, 0]) if use_ilocs else [0, 0]
-    expected_weighted = zip(expected_nodes, [0.0, 1.0])
     edge_types = _edge_types_or_ilocs(graph, use_ilocs, ["AB"])
->>>>>>> e2086659
 
     assert_items_equal(graph.in_nodes(node, use_ilocs=use_ilocs), expected_nodes)
     assert_items_equal(
@@ -1167,6 +1115,7 @@
     node = graph.node_ids_to_ilocs([1])[0] if use_ilocs else 1
     expected_nodes = graph.node_ids_to_ilocs([0, 2, 3]) if use_ilocs else [0, 2, 3]
     expected_weighted = zip(expected_nodes, [2.0, 10.0, 10.0])
+    edge_types = _edge_types_or_ilocs(graph, use_ilocs, ["AA"])
 
     assert_items_equal(graph.out_nodes(node, use_ilocs=use_ilocs), expected_nodes)
     assert_items_equal(
@@ -1175,7 +1124,7 @@
     )
     assert_items_equal(
         graph.out_nodes(
-            node, include_edge_weight=True, edge_types=[10], use_ilocs=use_ilocs
+            node, include_edge_weight=True, edge_types=edge_types, use_ilocs=use_ilocs
         ),
         [(0, 2.0)],
     )
